--- conflicted
+++ resolved
@@ -1,20 +1,8 @@
-<<<<<<< HEAD
-Changes in 1.9.0
-----------------
-** Improvement
-    * [FELIX-5288] - Implement RFC 227 (R7 Update)
-    * [FELIX-5289] - PID Handling of Factory Configurations
-    * [FELIX-5290] - Locking Configuration Records
-    * [FELIX-5291] - Improving Configuration Updates
-    * [FELIX-5292] - Capabilities
-    * [FELIX-5293] - Improved ConfigurationPlugin Support
-=======
 Changes from 1.8.12 to 1.8.14
 -----------------------------
 ** Bug
     * [FELIX-5443] - Frequent Changes cause UpdateThread to ConcurrentModificationException
     * [FELIX-5435] - Service does not get loaded with updated properties that have been modified on file system after felix framework restart
->>>>>>> 3f7c912d
 
 
 Changes from 1.8.10 to 1.8.12
