<!--
 Licensed to the Apache Software Foundation (ASF) under one
 or more contributor license agreements.  See the NOTICE file
 distributed with this work for additional information
 regarding copyright ownership.  The ASF licenses this file
 to you under the Apache License, Version 2.0 (the
 "License"); you may not use this file except in compliance
 with the License.  You may obtain a copy of the License at

    http://www.apache.org/licenses/LICENSE-2.0

 Unless required by applicable law or agreed to in writing,
 software distributed under the License is distributed on an
 "AS IS" BASIS, WITHOUT WARRANTIES OR CONDITIONS OF ANY
 KIND, either express or implied.  See the License for the
 specific language governing permissions and limitations
 under the License.
-->
<project xmlns="http://maven.apache.org/POM/4.0.0" xmlns:xsi="http://www.w3.org/2001/XMLSchema-instance" xsi:schemaLocation="http://maven.apache.org/POM/4.0.0 http://maven.apache.org/maven-v4_0_0.xsd">
	<parent>
		<groupId>org.apache.felix</groupId>
		<artifactId>felix-parent</artifactId>
		<version>1.2.0</version>
	</parent>
	
  <modelVersion>4.0.0</modelVersion>
  <name>Apache Felix Utils</name>
  <description>Utility classes for OSGi.</description>
<<<<<<< HEAD
  <version>1.1.0</version>
=======
  <version>1.1.1-SNAPSHOT</version>
>>>>>>> 4739794c
  <artifactId>org.apache.felix.utils</artifactId>
  <dependencies>
    <dependency>
      <groupId>org.osgi</groupId>
      <artifactId>org.osgi.core</artifactId>
      <version>4.1.0</version>
    </dependency>
    <dependency>
      <groupId>org.osgi</groupId>
      <artifactId>org.osgi.compendium</artifactId>
      <version>4.1.0</version>
    </dependency>
  </dependencies>
  <build>
    <plugins>
        <plugin>
            <artifactId>maven-compiler-plugin</artifactId>
            <configuration>
                <source>1.5</source>
                <target>jsr14</target>
            </configuration>
        </plugin>
       <plugin>
		<groupId>org.codehaus.mojo</groupId>
		<artifactId>rat-maven-plugin</artifactId>
		<configuration>
			<excludeSubProjects>false</excludeSubProjects>
			<useEclipseDefaultExcludes>true</useEclipseDefaultExcludes>
			<useMavenDefaultExcludes>true</useMavenDefaultExcludes>
			<excludes>
				<param>doc/*</param>
				<param>maven-eclipse.xml</param>
				<param>.checkstyle</param>
				<param>.externalToolBuilders/*</param>
			</excludes>
		</configuration>
	   </plugin>
    </plugins>
  </build>

  <scm>
    <connection>scm:svn:https://svn.apache.org/repos/asf/felix/releases/org.apache.felix.utils-1.1.0</connection>
    <developerConnection>scm:svn:https://svn.apache.org/repos/asf/felix/releases/org.apache.felix.utils-1.1.0</developerConnection>
    <url>scm:svn:https://svn.apache.org/repos/asf/felix/releases/org.apache.felix.utils-1.1.0</url>
  </scm>
</project><|MERGE_RESOLUTION|>--- conflicted
+++ resolved
@@ -20,17 +20,13 @@
 	<parent>
 		<groupId>org.apache.felix</groupId>
 		<artifactId>felix-parent</artifactId>
-		<version>1.2.0</version>
+		<version>1.2.1</version>
 	</parent>
 	
   <modelVersion>4.0.0</modelVersion>
   <name>Apache Felix Utils</name>
   <description>Utility classes for OSGi.</description>
-<<<<<<< HEAD
   <version>1.1.0</version>
-=======
-  <version>1.1.1-SNAPSHOT</version>
->>>>>>> 4739794c
   <artifactId>org.apache.felix.utils</artifactId>
   <dependencies>
     <dependency>
