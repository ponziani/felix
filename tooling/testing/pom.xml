<project xmlns="http://maven.apache.org/POM/4.0.0" xmlns:xsi="http://www.w3.org/2001/XMLSchema-instance" xsi:schemaLocation="http://maven.apache.org/POM/4.0.0 http://maven.apache.org/maven-v4_0_0.xsd">
    <!--

        Licensed to the Apache Software Foundation (ASF) under one or more
        contributor license agreements.  See the NOTICE file distributed with
        this work for additional information regarding copyright ownership.
        The ASF licenses this file to You under the Apache License, Version 2.0
        (the "License"); you may not use this file except in compliance with
        the License.  You may obtain a copy of the License at

           http://www.apache.org/licenses/LICENSE-2.0

        Unless required by applicable law or agreed to in writing, software
        distributed under the License is distributed on an "AS IS" BASIS,
        WITHOUT WARRANTIES OR CONDITIONS OF ANY KIND, either express or implied.
        See the License for the specific language governing permissions and
        limitations under the License.
    -->
    <modelVersion>4.0.0</modelVersion>

    <parent>
      <groupId>org.apache.felix.karaf.tooling</groupId>
      <artifactId>tooling</artifactId>
<<<<<<< HEAD
      <version>1.4.0</version>
=======
      <version>1.5.0-SNAPSHOT</version>
>>>>>>> 659ca468
    </parent>

    <groupId>org.apache.felix.karaf.tooling</groupId>
    <artifactId>org.apache.felix.karaf.tooling.testing</artifactId>
    <packaging>bundle</packaging>
<<<<<<< HEAD
    <version>1.4.0</version>
=======
    <version>1.5.0-SNAPSHOT</version>
>>>>>>> 659ca468
    <name>Apache Felix Karaf :: Testing environment</name>

    <description>
      A bundle to help using Pax-Exam and Karaf.
    </description>

    <properties>
        <appendedResourcesDirectory>${basedir}/../../etc/appended-resources</appendedResourcesDirectory>
    </properties>

    <dependencies>
        <!-- The assembly and all the dependencies -->
        <dependency>
            <groupId>org.apache.felix.karaf</groupId>
            <artifactId>apache-felix-karaf</artifactId>
            <type>xml</type>
            <classifier>features</classifier>
        </dependency>
        <!-- Pax EXAM -->
        <dependency>
            <groupId>org.ops4j.pax.exam</groupId>
            <artifactId>pax-exam</artifactId>
        </dependency>
        <dependency>
            <groupId>org.ops4j.pax.exam</groupId>
            <artifactId>pax-exam-junit</artifactId>
        </dependency>
        <dependency>
            <groupId>org.ops4j.pax.exam</groupId>
            <artifactId>pax-exam-container-default</artifactId>
        </dependency>
        <dependency>
            <groupId>org.ops4j.pax.exam</groupId>
            <artifactId>pax-exam-junit-extender-impl</artifactId>
        </dependency>
        <dependency>
            <groupId>org.apache.servicemix.bundles</groupId>
            <artifactId>org.apache.servicemix.bundles.junit</artifactId>
        </dependency>
    </dependencies>

    <build>
        <resources>
            <resource>
                <directory>${pom.basedir}/src/main/resources</directory>
                <includes>
                    <include>**/*</include>
                </includes>
            </resource>
        </resources>
        <filters>
            <filter>target/filter.txt</filter>
        </filters>
        <plugins>
            <plugin>
                <groupId>org.apache.maven.plugins</groupId>
                <artifactId>maven-antrun-plugin</artifactId>
                <executions>
                    <execution>
                        <id>create-prop</id>
                        <phase>initialize</phase>
                        <configuration>
                            <tasks>
                                <taskdef resource="net/sf/antcontrib/antcontrib.properties" classpathref="maven.plugin.classpath" />
                                <property name="ant.regexp.regexpimpl" value="org.apache.tools.ant.util.regexp.Jdk14RegexpRegexp" />
                                <property name="mv" value="${project.version}" />
                                <echo message="Maven version: ${mv}" />
                                <propertyregex property="ov.p1" input="${mv}" regexp="(\d+)(?:\.(\d+)(?:\.(\d+))?)?(?:[^a-zA-Z0-9](.*))?" replace="\1" defaultValue="0" />
                                <propertyregex property="ov.p2" input="${mv}" regexp="(\d+)(?:\.(\d+)(?:\.(\d+))?)?(?:[^a-zA-Z0-9](.*))?" replace=".\2" defaultValue=".0" />
                                <propertyregex property="ov.p3" input="${mv}" regexp="(\d+)(?:\.(\d+)(?:\.(\d+))?)?(?:[^a-zA-Z0-9](.*))?" replace=".\3" defaultValue=".0" />
                                <propertyregex property="ov.p4" input="${mv}" regexp="(\d+)(?:\.(\d+)(?:\.(\d+))?)?(?:[^a-zA-Z0-9](.*))?" replace=".\4" defaultValue="" />
                                <propertyregex property="ov.p1a" input="${ov.p1}" regexp="(.+)" replace="\1" defaultValue="0" />
                                <propertyregex property="ov.p2a" input="${ov.p2}" regexp="(\..+)" replace="\1" defaultValue=".0" />
                                <propertyregex property="ov.p3a" input="${ov.p3}" regexp="(\..+)" replace="\1" defaultValue=".0" />
                                <propertyregex property="ov.p4a" input="${ov.p4}" regexp="(\..+)" replace="\1" defaultValue="" />
                                <property name="ov" value="${ov.p1a}${ov.p2a}${ov.p3a}${ov.p4a}" />
                                <echo message="OSGi version: ${ov}" />
                                <mkdir dir="target" />
                                <echo message="karaf.osgi.version = ${ov}" file="target/filter.txt" />
                            </tasks>
                        </configuration>
                        <goals>
                            <goal>run</goal>
                        </goals>
                    </execution>
                </executions>
            </plugin>
            <plugin>
                <groupId>org.apache.maven.plugins</groupId>
                <artifactId>maven-resources-plugin</artifactId>
                <executions>
                    <execution>
                        <id>copy-filtered</id>
                        <!-- here the phase you need -->
                        <phase>compile</phase>
                        <goals>
                            <goal>copy-resources</goal>
                        </goals>
                        <configuration>
                            <outputDirectory>${basedir}/target/classes/</outputDirectory>
                            <resources>
                                <resource>
                                    <directory>../../assembly/src/main/filtered-resources/etc</directory>
                                    <filtering>true</filtering>
                                    <includes>
                                        <include>config.properties</include>
                                        <include>startup.properties</include>
                                    </includes>
                                </resource>
                            </resources>
                        </configuration>
                    </execution>
                </executions>
            </plugin>
            <!-- generate dependencies versions -->
            <plugin>
                <groupId>org.apache.servicemix.tooling</groupId>
                <artifactId>depends-maven-plugin</artifactId>
                <version>1.1</version>
                <executions>
                    <execution>
                        <id>generate-depends-file</id>
                        <goals>
                            <goal>generate-depends-file</goal>
                        </goals>
                    </execution>
                </executions>
            </plugin>
            <plugin>
                <groupId>org.apache.felix</groupId>
                <artifactId>maven-bundle-plugin</artifactId>
                <configuration>
                    <instructions>
                        <Bundle-SymbolicName>${pom.artifactId}</Bundle-SymbolicName>
                        <Export-Package>org.apache.felix.karaf.testing;version=${pom.version}</Export-Package>
                        <Import-Package>
                            !org.apache.felix.karaf.testing*,
                            *
                        </Import-Package>
                        <Include-Resource>
                            {maven-resources},
                            org/apache/felix/karaf/testing/config.properties=target/classes/config.properties,
                            org/apache/felix/karaf/testing/startup.properties=target/classes/startup.properties
                        </Include-Resource>
                        <_versionpolicy>${bnd.version.policy}</_versionpolicy>
                    </instructions>
                </configuration>
            </plugin>
        </plugins>
    </build>

</project><|MERGE_RESOLUTION|>--- conflicted
+++ resolved
@@ -21,21 +21,13 @@
     <parent>
       <groupId>org.apache.felix.karaf.tooling</groupId>
       <artifactId>tooling</artifactId>
-<<<<<<< HEAD
-      <version>1.4.0</version>
-=======
       <version>1.5.0-SNAPSHOT</version>
->>>>>>> 659ca468
     </parent>
 
     <groupId>org.apache.felix.karaf.tooling</groupId>
     <artifactId>org.apache.felix.karaf.tooling.testing</artifactId>
     <packaging>bundle</packaging>
-<<<<<<< HEAD
-    <version>1.4.0</version>
-=======
     <version>1.5.0-SNAPSHOT</version>
->>>>>>> 659ca468
     <name>Apache Felix Karaf :: Testing environment</name>
 
     <description>
